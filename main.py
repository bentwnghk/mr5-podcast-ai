# -*- coding: utf-8 -*-
import concurrent.futures as cf
import glob
import io
import os
import time
import datetime
import base64
from pathlib import Path
from tempfile import NamedTemporaryFile
from typing import List, Literal, Optional, Dict, Any
import json

import gradio as gr
import sentry_sdk
from fastapi import FastAPI
from fastapi.staticfiles import StaticFiles
from loguru import logger # logger is imported here
from openai import OpenAI
from promptic import llm
from pydantic import BaseModel, ValidationError
from pypdf import PdfReader
from tenacity import retry, retry_if_exception_type, stop_after_attempt, wait_exponential # tenacity is imported here
from mimetypes import guess_type
import docx # Added for DOCX support
import requests # requests is imported here
from bs4 import BeautifulSoup # Added for HTML parsing
import pytz

<<<<<<< HEAD
MINIMAX_CANTONESE_VOICE_MAPPINGS = {
    "female-1": "English_captivating_female1",
    "male-1": "English_magnetic_voiced_man",
    "female-2": "English_AnimeCharacter",
    "male-2": "English_Comedian",
}

MINIMAX_ENGLISH_VOICE_MAPPINGS = {
    "female-1": "English_captivating_female1",
    "male-1": "English_Magnetic_Male_2",
    "female-2": "English_Steady_Female_5",
    "male-2": "English_magnetic_voiced_man",
}

MINIMAX_CHINESE_VOICE_MAPPINGS = {
    "female-1": "Arrogant_Miss",
    "male-1": "Chinese (Mandarin)_Gentleman",
    "female-2": "Chinese (Mandarin)_Warm-HeartedAunt",
    "male-2": "Chinese (Mandarin)_Lyrical_Voice",
=======
OPENAI_VOICE_MAPPINGS = {
    "female-1": "nova",
    "male-1": "alloy",
    "female-2": "shimmer",
    "male-2": "echo",
>>>>>>> b20fac64
}

if sentry_dsn := os.getenv("SENTRY_DSN"):
    sentry_sdk.init(sentry_dsn)

app = FastAPI()
app.mount("/static", StaticFiles(directory="static"), name="static")


class DialogueItem(BaseModel):
    text: str
    speaker: Literal["female-1", "male-1", "female-2", "male-2"]

    def voice(self, language: str = "English"): # Add language parameter, remove @property
<<<<<<< HEAD
        if language == "English":
            return MINIMAX_ENGLISH_VOICE_MAPPINGS[self.speaker]
        if language == "Chinese":
            return MINIMAX_CHINESE_VOICE_MAPPINGS[self.speaker]
        if language == "Cantonese":
            return MINIMAX_CANTONESE_VOICE_MAPPINGS[self.speaker]
        # If language is not one of the above, this will implicitly return None or raise KeyError
        # depending on whether self.speaker exists in a non-existent map.
        # This path should ideally not be reached with current UI constraints.
        logger.error(f"Unsupported language '{language}' encountered in DialogueItem.voice(). Falling back to MiniMax English voices as a default, but this indicates an issue.")
        return MINIMAX_ENGLISH_VOICE_MAPPINGS[self.speaker] # Defaulting to English if language is unexpected
=======
        # Always use OPENAI_VOICE_MAPPINGS.
        # one-api will be responsible for mapping these voice IDs (e.g., "nova")
        # and the 'language' from the payload to the correct downstream provider voice.
        return OPENAI_VOICE_MAPPINGS[self.speaker]
>>>>>>> b20fac64


class Dialogue(BaseModel):
    scratchpad: str
    dialogue: List[DialogueItem]


<<<<<<< HEAD
# Add retry mechanism to MiniMax TTS calls
@retry(stop=stop_after_attempt(3), wait=wait_exponential(multiplier=1, min=2, max=10), retry=retry_if_exception_type(Exception))
def get_mp3_minimax(text: str, voice: str, language: str, group_id: str = None, api_key: str = None) -> bytes:
    """Generates MP3 audio for the given text using MiniMax TTS, with retries."""
    resolved_group_id = group_id or os.getenv("MINIMAX_GROUP_ID")
    resolved_api_key = api_key or os.getenv("MINIMAX_API_KEY")

    if not resolved_group_id or not resolved_api_key:
        logger.error("MiniMax Group ID or API Key not configured.")
        raise ValueError("MiniMax Group ID or API Key not configured.")

    url = f"https://api.minimax.io/v1/t2a_v2?GroupId={resolved_group_id}"

    language_boost_map = {
        "English": "English",
        "Chinese": "Chinese",
        "Cantonese": "Chinese,Yue"
    }
    language_boost_value = language_boost_map.get(language, "English") # Default to English if language not in map

    payload = json.dumps({
      "model":"speech-02-turbo",
      "text": text,
      "stream": False,
      "voice_setting":{
        "voice_id": voice,
        "speed": 1,
        "vol": 2,
        "pitch": 0
      },
      "audio_setting":{
        "sample_rate": 16000,
        "bitrate": 128000,
        "format": "mp3",
        "channel": 1
      },
      "language_boost": language_boost_value
    })
=======
# Add retry mechanism to TTS calls for resilience
@retry(stop=stop_after_attempt(3), wait=wait_exponential(multiplier=1, min=2, max=10), retry=retry_if_exception_type(Exception))
def get_mp3(text: str, voice: str, api_key: str = None, language_selection: str = "English") -> bytes:
    """
    Generates MP3 audio for the given text by making a direct request to the
    one-api compatible endpoint (expected at OPENAI_BASE_URL).
    The 'language_selection' parameter is included in the payload to one-api,
    allowing one-api to route to appropriate downstream TTS providers (e.g., MiniMax)
    and apply necessary language boosts. Includes retries.
    """
    effective_api_key = api_key or os.getenv("OPENAI_API_KEY")
    base_url = os.getenv("OPENAI_BASE_URL") # This should be your one-api base URL

    if not effective_api_key:
        logger.error("API key is not configured.")
        raise ValueError("API key not configured.")
    if not base_url:
        logger.error("Base URL is not configured.")
        raise ValueError("Base URL not configured.")

    # Construct the full URL to the one-api speech endpoint
    # Assumes one-api exposes an OpenAI-compatible speech endpoint at /v1/audio/speech
    speech_endpoint_url = f"{base_url.rstrip('/')}/audio/speech"

>>>>>>> b20fac64
    headers = {
        "Authorization": f"Bearer {effective_api_key}",
        "Content-Type": "application/json"
    }

    # Manually construct the payload. The 'language': 'Cantonese' field is included
    # as per the user's requirement for one-api to process this for MiniMax language_boost.
    payload: Dict[str, Any] = { # Ensure payload is explicitly typed for clarity
        "voice": voice,
        "input": text,
        "response_format": "mp3",
    }

    if language_selection == "Cantonese":
        payload["model"] = "speech-02-turbo"
        payload["language"] = language_selection # This field is intended for one-api
                                                 # to trigger MiniMax language_boost if needed.
    elif language_selection in ["English", "Chinese"]:
        payload["model"] = "tts-1"
        # tts-1 does not accept the language parameter, so it's omitted.
    else:
        # Default or fallback behavior if a new language is added without explicit handling
        logger.warning(f"Unhandled language_selection '{language_selection}', defaulting to speech-02-turbo and including language parameter.")
        payload["model"] = "speech-02-turbo"
        payload["language"] = language_selection

    logger.debug(
        f"Requesting TTS. Endpoint: '{speech_endpoint_url}', "
        f"Voice: '{voice}', Selected Language for Payload: '{language_selection}', Text: '{text[:50]}...'"
    )

    try:
        response = requests.post(
            speech_endpoint_url,
            headers=headers,
            json=payload,
            timeout=60.0 # Timeout in seconds
        )
        response.raise_for_status() # Raise an exception for HTTP error codes (4xx or 5xx)

        logger.debug(
            f"TTS generation successful. Voice: '{voice}', Text: '{text[:50]}...'"
        )
        return response.content  # The binary content of the MP3

    except requests.exceptions.HTTPError as http_err:
        error_message = f"HTTP error during TTS generation. Voice: '{voice}', Text: '{text[:50]}...'. " \
                        f"Status: {http_err.response.status_code if http_err.response else 'N/A'}. " \
                        f"Error: {http_err}. " \
                        f"Response: {http_err.response.text if http_err.response else 'No response text'}"
        logger.error(error_message)
        raise # Reraise exception to trigger tenacity retry
    except requests.exceptions.RequestException as req_err: # Catches other requests errors (e.g., timeout, connection error)
        logger.error(
            f"Request error during TTS generation. Voice: '{voice}', Text: '{text[:50]}...'. Error: {req_err}"
        )
        raise # Reraise exception to trigger tenacity retry
    except Exception as e: # Catch-all for other unexpected errors
        logger.error(
            f"Unexpected error during TTS generation. Voice: '{voice}', Text: '{text[:50]}...'. Error: {e}"
        )
        raise # Reraise exception to trigger tenacity retry

def is_pdf(filename):
    if not filename: return False
    t, _ = guess_type(filename)
    # Check extension and guessed MIME type
    return filename.lower().endswith(".pdf") or (t or "").endswith("pdf")

def is_image(filename):
    if not filename: return False
    t, _ = guess_type(filename)
    image_exts = (".jpg", ".jpeg", ".png")
    # Check extension and guessed MIME type
    return filename.lower().endswith(image_exts) or (t or "").startswith("image")

def is_text(filename):
    if not filename: return False
    t, _ = guess_type(filename)
    # Check extension and guessed MIME type
    return filename.lower().endswith(".txt") or (t or "") == "text/plain"

def is_docx(filename):
    if not filename: return False
    t, _ = guess_type(filename)
    docx_mime = "application/vnd.openxmlformats-officedocument.wordprocessingml.document"
    # Check extension and guessed MIME type
    return filename.lower().endswith(".docx") or (t or "") == docx_mime

# Add retry mechanism to Vision calls
@retry(stop=stop_after_attempt(3), wait=wait_exponential(multiplier=1, min=2, max=10), retry=retry_if_exception_type(Exception))
def extract_text_from_image_via_vision(image_file, openai_api_key=None):
    """Extracts text from an image using OpenAI Vision API, with retries."""
    client = OpenAI(
        api_key=openai_api_key or os.getenv("OPENAI_API_KEY"),
        base_url=os.getenv("OPENAI_BASE_URL"),
        timeout=120.0 # Longer timeout for vision potentially
    )
    logger.debug(f"Requesting Vision text extraction for image: {image_file}")
    try:
        with open(image_file, "rb") as f:
            data = f.read()
            mime_type = guess_type(image_file)[0] or "image/png" # Default to png if guess fails
            b64 = base64.b64encode(data).decode("utf-8")
            image_url = f"data:{mime_type};base64,{b64}"

        messages = [
            {
                "role": "user",
                "content": [
                    {
                        "type": "image_url",
                        "image_url": {
                            "url": image_url,
                            "detail": "auto" # Use 'auto' or 'high' based on needs
                        }
                    },
                    {
                        "type": "text",
                        "text": "Extract all the computer-readable text from this image as accurately as possible. Avoid commentary, return only the extracted text."
                    },
                ]
            }
        ]

        response = client.chat.completions.create(
            model="gpt-4.1-mini", # Ensure this model supports vision
            messages=messages,
            max_tokens=32768,
            temperature=0,
        )
        extracted_text = response.choices[0].message.content.strip()
        logger.debug(f"Vision extraction successful for {image_file}. Text length: {len(extracted_text)}")
        return extracted_text
    except Exception as e:
        logger.error(f"Vision extraction failed for {image_file}. Error: {e}")
        raise # Reraise for retry

# Helper function to extract text from URL
@retry(stop=stop_after_attempt(2), wait=wait_exponential(multiplier=1, min=2, max=5), retry=retry_if_exception_type(requests.exceptions.RequestException))
def extract_text_from_url(url: str) -> str:
    """Fetches content from a URL and extracts text using BeautifulSoup."""
    if not url.startswith(('http://', 'https://')):
        url = 'https://' + url # Basic correction for missing scheme
    logger.info(f"Fetching content from URL: {url}")
    try:
        headers = { # Add headers to mimic a browser visit
            'User-Agent': 'Mozilla/5.0 (Windows NT 10.0; Win64; x64) AppleWebKit/537.36 (KHTML, like Gecko) Chrome/91.0.4472.124 Safari/537.36'
        }
        response = requests.get(url, headers=headers, timeout=15) # Increased timeout
        response.raise_for_status()  # Raises an HTTPError for bad responses (4XX or 5XX)

        # Attempt to decode using UTF-8, then fall back to apparent_encoding
        try:
            html_content = response.content.decode('utf-8')
        except UnicodeDecodeError:
            html_content = response.text # relies on apparent_encoding

        soup = BeautifulSoup(html_content, 'html.parser')

        # Remove script and style elements
        for script_or_style in soup(["script", "style"]):
            script_or_style.decompose()

        # Get text: try common main content tags first, then fall back to body
        # This is a heuristic and might need adjustment for specific site structures
        main_content_tags = ['article', 'main', '.main-content', '#main', '#content', '.post-content', '.entry-content']
        text_parts = []
        found_main_content = False

        for tag_selector in main_content_tags:
            elements = soup.select(tag_selector)
            if elements:
                for element in elements:
                    text_parts.append(element.get_text(separator='\n', strip=True))
                found_main_content = True
                break # Stop if main content is found

        if not found_main_content and soup.body:
            text_parts.append(soup.body.get_text(separator='\n', strip=True))
        
        extracted_text = "\n\n".join(filter(None, text_parts))

        if not extracted_text.strip():
            logger.warning(f"No significant text extracted from URL: {url}")
            return "" # Return empty string if no text is found
        
        logger.info(f"Successfully extracted {len(extracted_text)} characters from URL: {url}")
        return extracted_text

    except requests.exceptions.HTTPError as e:
        logger.error(f"HTTP error fetching URL {url}: {e}")
        raise gr.Error(f"Failed to fetch content from URL: {url}. Server returned: {e.response.status_code}")
    except requests.exceptions.ConnectionError as e:
        logger.error(f"Connection error fetching URL {url}: {e}")
        raise gr.Error(f"Failed to connect to URL: {url}. Please check the URL and your internet connection.")
    except requests.exceptions.Timeout:
        logger.error(f"Timeout fetching URL {url}")
        raise gr.Error(f"Fetching content from URL {url} timed out. The website might be slow or unresponsive.")
    except requests.exceptions.RequestException as e:
        logger.error(f"Error fetching URL {url}: {e}")
        raise gr.Error(f"An error occurred while trying to fetch the URL: {url}. Details: {e}")
    except Exception as e:
        logger.error(f"Unexpected error processing URL {url}: {e}")
        raise gr.Error(f"An unexpected error occurred while processing the URL {url}. Error: {e}")


def generate_audio(
    input_method: str,
    files: Optional[List[str]],
    input_text: Optional[str],
    url_input: Optional[str], # Added url_input
    language: str = "English",
    openai_api_key: str = None,
) -> (str, str, str, str): # Added 4th str for the hidden gr.File component
    """Generates podcast audio from uploaded files, direct text input, or URL."""
    start_time = time.time()
    
<<<<<<< HEAD
    # API Key Check
    # MiniMax keys are required for all currently supported TTS languages
    if language in ["English", "Chinese", "Cantonese"]:
        if not (minimax_group_id and minimax_api_key):
            logger.error(f"MINIMAX_GROUP_ID and MINIMAX_API_KEY must be set as environment variables for {language} TTS.")
            raise gr.Error(f"MiniMax Group ID and API Key are required for {language} TTS. Please set them as environment variables (MINIMAX_GROUP_ID, MINIMAX_API_KEY).")
    
    # OpenAI API key is needed for dialogue generation and vision, regardless of TTS choice.
    if not (openai_api_key or os.getenv("OPENAI_API_KEY")):
        raise gr.Error("Mr.🆖 AI Hub API Key is required. Please provide it in Advanced Settings.")

    # Resolve OpenAI API key and Base URL once (used for dialogue generation)
=======
    # API Key Check - one-api (at OPENAI_BASE_URL via resolved_openai_api_key) handles all TTS routing.
    # It needs its own API key (OPENAI_API_KEY or the one from UI input).
    if not (openai_api_key or os.getenv("OPENAI_API_KEY")): # Check if any source provides the key for one-api
        raise gr.Error("Mr.🆖 AI Hub API Key is required.")

    # Resolve OpenAI API key and Base URL once (used for dialogue and audio generation)
>>>>>>> b20fac64
    resolved_openai_api_key = openai_api_key or os.getenv("OPENAI_API_KEY")
    resolved_openai_base_url = os.getenv("OPENAI_BASE_URL")
    
    full_text = ""
    gr.Info("📦 Processing input...")
    podcast_title_base = "Podcast" # Default title base

    if input_method == "Upload Files":
        if not files:
            raise gr.Error("Please upload at least one file or switch to another input method.")
        texts = []
        file_names = []
        for file_path in files:
            if not file_path:
                logger.warning("Received an empty file path in the list, skipping.")
                continue
            actual_file_path = file_path.name if hasattr(file_path, 'name') else file_path
            file_path_obj = Path(actual_file_path)
            file_names.append(file_path_obj.stem)
            logger.info(f"Processing file: {file_path_obj.name}")
            text = ""

            if is_pdf(str(file_path_obj)):
                try:
                    with file_path_obj.open("rb") as f:
                        reader = PdfReader(f)
                        if reader.is_encrypted:
                             logger.warning(f"Skipping encrypted PDF: {file_path_obj.name}")
                             raise gr.Error(f"Cannot process password-protected PDF: {file_path_obj.name}")
                        page_texts = [page.extract_text() for page in reader.pages if page.extract_text()]
                        text = "\n\n".join(page_texts) if page_texts else ""
                        if not text: logger.warning(f"No text extracted from PDF: {file_path_obj.name}")
                except Exception as e:
                    logger.error(f"Error reading PDF {file_path_obj.name}: {e}")
                    if "PdfReadError" in str(type(e)):
                         raise gr.Error(f"Error reading PDF file: {file_path_obj.name}. It might be corrupted or improperly formatted.")
                    else:
                         raise gr.Error(f"Error processing PDF file: {file_path_obj.name}.")
            elif is_image(str(file_path_obj)):
                try:
                    text = extract_text_from_image_via_vision(str(file_path_obj), resolved_openai_api_key)
                except Exception as e:
                    logger.error(f"Error processing image {file_path_obj.name} with Vision API: {e}")
                    raise gr.Error(f"Error extracting text from image: {file_path_obj.name}. Check API key, file format, and OpenAI status. Error: {e}")
            elif is_text(str(file_path_obj)):
                try:
                    with open(actual_file_path, "r", encoding="utf-8", errors='ignore') as f: 
                        text = f.read()
                except Exception as e:
                    logger.error(f"Error reading text file {file_path_obj.name}: {e}")
                    raise gr.Error(f"Error reading text file: {file_path_obj.name}. Check encoding. Error: {e}")
            elif is_docx(str(file_path_obj)):
                try:
                    doc = docx.Document(actual_file_path)
                    paragraphs = [p.text for p in doc.paragraphs if p.text]
                    text = "\n\n".join(paragraphs)
                    if not text: logger.warning(f"No text extracted from DOCX: {file_path_obj.name}")
                except Exception as e:
                    logger.error(f"Error reading DOCX file {file_path_obj.name}: {e}")
                    if "PackageNotFoundError" in str(type(e)):
                        raise gr.Error(f"Error reading DOCX file: {file_path_obj.name}. It might be corrupted, not a valid DOCX format, or password-protected.")
                    else:
                        raise gr.Error(f"Error processing DOCX file: {file_path_obj.name}.")
            else:
                try:
                   f_size = file_path_obj.stat().st_size
                   if f_size > 0:
                       raise gr.Error(f"Unsupported file type: {file_path_obj.name}. Please upload TXT, PDF, DOCX, or image file (JPG, JPEG, PNG). Note: Older .doc format is not supported.")
                   else:
                       logger.warning(f"Skipping empty or placeholder file: {file_path_obj.name}")
                       text = ""
                except FileNotFoundError:
                    logger.warning(f"File not found during processing, likely a temporary file issue: {actual_file_path}")
                    text = ""
                except Exception as e:
                     logger.error(f"Error checking file status for {file_path_obj.name}: {e}")
                     raise gr.Error(f"Error accessing file: {file_path_obj.name}.")
            texts.append(text)
        full_text = "\n\n".join(filter(None, texts))
        if not full_text.strip():
             raise gr.Error("Could not extract any text from the uploaded file(s). Please check the files or try different ones.")
        if file_names:
            podcast_title_base = file_names[0] if len(file_names) == 1 else f"{len(file_names)} Files"


    elif input_method == "Enter Text":
        if not input_text or not input_text.strip():
            raise gr.Error("Please enter text or switch to another input method.")
        full_text = input_text
        podcast_title_base = "Pasted Text"

    elif input_method == "URL": # New block for URL input
        if not url_input or not url_input.strip():
            raise gr.Error("Please enter a URL or switch to another input method.")
        try:
            full_text = extract_text_from_url(url_input)
            if not full_text.strip():
                raise gr.Error(f"Could not extract any meaningful text from the URL: {url_input}. The page might be empty, primarily image-based without OCR, or protected.")
            podcast_title_base = url_input.split('//')[-1].split('/')[0] # Domain as base title
        except gr.Error as e: # Catch Gradio errors from extract_text_from_url
            raise e # Re-raise to display in UI
        except Exception as e: # Catch any other unexpected errors
            logger.error(f"Unexpected error during URL processing for {url_input}: {e}")
            raise gr.Error(f"An unexpected error occurred while processing the URL: {url_input}. Please try again or use a different URL.")

    else:
        raise gr.Error("Invalid input method selected.")

    logger.info(f"Total input text length: {len(full_text)} characters.")
    if not full_text.strip(): # Double check after all input methods
        raise gr.Error("No text content to process. Please provide valid input.")

    @retry(stop=stop_after_attempt(3), wait=wait_exponential(multiplier=1, min=4, max=15), retry=retry_if_exception_type(ValidationError))
    @llm(
<<<<<<< HEAD
        model="openai/mr5-podcast-ai", # This LLM call might still use OpenAI-compatible endpoint
=======
        model="gpt-4.1-mini", # This LLM call might still use OpenAI
>>>>>>> b20fac64
        api_key=resolved_openai_api_key, # Dialogue generation still uses OpenAI key
        base_url=resolved_openai_base_url,
        temperature=0.5,
        max_tokens=16384
    )
    def generate_dialogue(text: str, language: str) -> Dialogue:
        """
        Your task is to take the input text provided and turn it into an engaging, informative podcast dialogue. The input text may be messy or unstructured, as it could come from a variety of sources like PDFs or web pages. Don't worry about the formatting issues or any irrelevant information; your goal is to extract the key points and interesting facts that could be discussed in a podcast.

        Important: The ENTIRE podcast dialogue (including brainstorming, scratchpad, and actual dialogue) should be written in {language}. If 'Chinese' or 'Cantonese', use correct idiomatic Traditional Chinese (繁體中文) suitable for a Hong Kong audience.

        Here is the input text you will be working with:

        <input_text>
        {text}
        </input_text>

        First, carefully read through the input text and identify the main topics, key points, and any interesting facts or anecdotes. Think about how you could present this information in a fun, engaging way that would be suitable for an audio podcast.

        <scratchpad>
        Brainstorm creative ways to discuss the main topics and key points you identified in the input text. Consider using analogies, storytelling techniques, or hypothetical scenarios to make the content more relatable and engaging for listeners.

        Keep in mind that your podcast should be accessible to a general audience, so avoid using too much jargon or assuming prior knowledge of the topic. If necessary, think of ways to briefly explain any complex concepts in simple terms.

        Use your imagination to fill in any gaps in the input text or to come up with thought-provoking questions that could be explored in the podcast. The goal is to create an informative and entertaining dialogue, so feel free to be creative in your approach.

        Write your brainstorming ideas and a rough outline for the podcast dialogue here. Be sure to note the key insights and takeaways you want to reiterate at the end.
        </scratchpad>

        Now that you have brainstormed ideas and created a rough outline, it's time to write the actual podcast dialogue. Aim for a natural, conversational flow between the host and any guest speakers. Incorporate the best ideas from your brainstorming session and make sure to explain any complex topics in an easy-to-understand way.

        <podcast_dialogue>
        Write your engaging, informative podcast dialogue here, based on the key points and creative ideas you came up with during the brainstorming session. Use a conversational tone and include any necessary context or explanations to make the content accessible to a general audience. Use made-up names for the hosts and guests to create a more engaging and immersive experience for listeners. Do not include any bracketed placeholders like [Host] or [Guest]. Design your output to be read aloud -- it will be directly converted into audio. Assign appropriate speakers (female-1, male-1, female-2, male-2) to each line, varying them for a natural conversation. Ensure the output strictly adheres to the required format: a list of objects, each with 'text' and 'speaker' fields.

        Make the dialogue as long and detailed as possible, while still staying on topic and maintaining an engaging flow. Aim to use your full output capacity to create the longest podcast episode you can, while still communicating the key information from the input text in an entertaining way.

        At the end of the dialogue, have the host and guest speakers naturally summarize the main insights and takeaways from their discussion. This should flow organically from the conversation, reiterating the key points in a casual, conversational manner. Avoid making it sound like an obvious recap - the goal is to reinforce the central ideas one last time before signing off.
        </podcast_dialogue>
        """

    try:
        gr.Info("✨ Generating dialogue script with AI...")
        llm_start_time = time.time()
        llm_output = generate_dialogue(full_text, language)
        logger.info(f"Dialogue generation took {time.time() - llm_start_time:.2f} seconds.")

    except ValidationError as e:
        logger.error(f"LLM output validation failed after retries: {e}")
        raw_output = getattr(e, 'llm_output', str(e)) 
        raise gr.Error(f"The AI model returned an unexpected format even after retries. Please try again or simplify the input. Raw output hint: {str(raw_output)[:500]}...")
    except Exception as e:
        logger.error(f"Error during dialogue generation: {e}")
        error_str = str(e).lower()
        if "authentication" in error_str:
             raise gr.Error("Authentication error with API. Please check your API key.")
        elif "rate limit" in error_str:
             raise gr.Error("API rate limit exceeded. Please wait and try again, or check your usage tier.")
        elif "base_url" in error_str or "connection" in error_str: # This refers to OpenAI connection for dialogue
            dialogue_base_url = resolved_openai_base_url or 'the configured OpenAI endpoint for dialogue generation'
            raise gr.Error(f"Could not connect to {dialogue_base_url}. Please check the URL and network connection.")
        elif "invalid request" in error_str and "image" in error_str:
             raise gr.Error("Error processing image with Vision API. The image might be invalid, unsupported, or the model doesn't support image input.")
        else:
            raise gr.Error(f"An error occurred during dialogue generation: {e}")

    if not llm_output or not llm_output.dialogue:
        raise gr.Error("The AI failed to generate a dialogue script. The input might be too short or unclear.")

    characters = 0
    total_lines = len(llm_output.dialogue)
    logger.info(f"Starting TTS generation for {total_lines} dialogue lines.")
    gr.Info(f"🪄 Generating audio for {total_lines} dialogue lines... (this may take a while)")

    results = [None] * total_lines

    with cf.ThreadPoolExecutor(max_workers=10) as executor:
        future_to_index = {}
<<<<<<< HEAD
        if language in ["English", "Chinese", "Cantonese"]: # All these now use MiniMax
            if not (minimax_group_id and minimax_api_key): # Check again before submitting tasks
                 raise gr.Error(f"MiniMax Group ID and API Key environment variables (MINIMAX_GROUP_ID, MINIMAX_API_KEY) are required for {language} TTS generation but not found.")
            future_to_index = {
                executor.submit(get_mp3_minimax, line.text, line.voice(language), language): i # Pass language to get_mp3_minimax
                for i, line in enumerate(llm_output.dialogue) if line.text.strip()
            }
        # The 'else' block for OpenAI TTS has been removed as all current languages use MiniMax.
        # If new languages are added that don't use MiniMax, this section would need to be revisited.
=======
        # The comprehensive API key check for resolved_openai_api_key (used by get_mp3 for one-api)
        # was done at the beginning of the generate_audio function.
        # If that check passed, we can proceed.
        future_to_index = {
            executor.submit(get_mp3, line.text, line.voice(language), resolved_openai_api_key, language): i # Pass UI 'language' as 'language_selection'
            for i, line in enumerate(llm_output.dialogue) if line.text.strip()
        }
>>>>>>> b20fac64
        
        for line in llm_output.dialogue:
            if line.text.strip():
                characters += len(line.text)

        processed_count = 0
        tts_start_time = time.time()
        for future in cf.as_completed(future_to_index):
            index = future_to_index[future]
            line_obj = llm_output.dialogue[index]
            transcript_line = f"{line_obj.speaker}: {line_obj.text}"
            try:
                audio_chunk = future.result()
                results[index] = (transcript_line, audio_chunk)
                processed_count += 1
                if processed_count % 10 == 0 or processed_count == total_lines: 
                     gr.Info(f"🪄 Generated audio for {processed_count}/{total_lines} lines...")
            except Exception as exc:
                 logger.error(f'TTS generation failed for line {index+1} after retries: {exc}')
                 error_msg = f"[TTS Error: Failed audio for line {index+1}]"
                 results[index] = (transcript_line, error_msg) 

    logger.info(f"TTS generation took {time.time() - tts_start_time:.2f} seconds.")
    logger.info(f"Total characters for TTS: {characters}")

    gr.Info("🧩 Combining audio segments...")
    final_audio_chunks = []
    final_transcript_lines = []
    successful_lines = 0
    for i, result in enumerate(results):
        line_obj = llm_output.dialogue[i] 
        if result is None:
            if line_obj.text.strip(): 
                logger.error(f"Result missing for non-empty line {i+1}. Original text: '{line_obj.text[:50]}...' Skipping.")
                final_transcript_lines.append(f"[Internal Error: Audio result missing for line {i+1}] {line_obj.speaker}: {line_obj.text}")
            continue 

        transcript_part, audio_part = result
        final_transcript_lines.append(transcript_part) 
        if isinstance(audio_part, bytes):
            final_audio_chunks.append(audio_part)
            successful_lines += 1
    
    if not final_audio_chunks:
        if any("[TTS Error" in line for line in final_transcript_lines):
             raise gr.Error("Failed to generate audio for all lines. Please check the transcript for details and review API key/status.")
        else:
             raise gr.Error("Failed to generate any audio, although dialogue script was created. Check TTS service status or API key.")

    audio = b"".join(final_audio_chunks)
    transcript = "\n\n".join(final_transcript_lines)

    logger.info(f"Successfully generated audio for {successful_lines}/{total_lines} lines.")

    temporary_directory = "./gradio_cached_files/tmp/" 
    os.makedirs(temporary_directory, exist_ok=True)

    try:
        temp_file_path = None
        with NamedTemporaryFile(
            dir=temporary_directory,
            delete=False, 
            suffix=".mp3",
            prefix="podcast_audio_"
        ) as temp_file:
             temp_file.write(audio)
             temp_file_path = temp_file.name 

        if temp_file_path:
             logger.info(f"Audio saved to temporary file: {temp_file_path}")
        else:
             raise IOError("Temporary file path was not obtained.")

    except Exception as e:
        logger.error(f"Failed to write temporary audio file: {e}")
        raise gr.Error("Failed to save the generated audio file.")

    try:
        for file in glob.glob(f"{temporary_directory}podcast_audio_*.mp3"):
            if os.path.isfile(file) and time.time() - os.path.getmtime(file) > 24 * 60 * 60: 
                try:
                    os.remove(file)
                    logger.debug(f"Removed old temp file: {file}")
                except OSError as e_rem:
                     logger.warning(f"Could not remove old temp file {file}: {e_rem}") 
    except Exception as e: 
        logger.warning(f"Error during old temp file cleanup: {e}")

    total_duration = time.time() - start_time
<<<<<<< HEAD
    tts_cost = (characters / 1_000_000) * 60
    if language in ["Chinese", "Cantonese"]:
=======
    tts_cost = (characters / 1_000_000) * 15
    if language in ["Cantonese"]:
        tts_cost *= 8
        gr.Info(f"🎉 Podcast generation complete! Total time: {total_duration:.2f} seconds.")
        gr.Info(f"💸 This podcast generation costs US${tts_cost:.2f}.")
    elif language in ["Chinese"]:
>>>>>>> b20fac64
        tts_cost *= 2
        gr.Info(f"🎉 Podcast generation complete! Total time: {total_duration:.2f} seconds.")
        gr.Info(f"💸 This podcast generation costs US${tts_cost:.2f}.")
    else:
        gr.Info(f"🎉 Podcast generation complete! Total time: {total_duration:.2f} seconds.")
        gr.Info(f"💸 This podcast generation costs US${tts_cost:.2f}.")

    # Prepare podcast title for history
    # Get current time in UTC
    utc_now = datetime.datetime.now(datetime.timezone.utc)
    # Define Hong Kong timezone
    hk_tz = pytz.timezone('Asia/Hong_Kong')
    # Convert UTC time to Hong Kong time
    hk_now = utc_now.astimezone(hk_tz)
    # Format the Hong Kong time
    final_podcast_title = f"{podcast_title_base} - {hk_now.strftime('%Y-%m-%d %H:%M')}"
    
    # Escape transcript for JavaScript string literal
    escaped_transcript = transcript.replace('\\', '\\\\').replace("'", "\\'").replace('"', '\\"').replace('\n', '\\n').replace('\r', '\\r')

    # Create JavaScript to call the save function in head.html
    # The audio file path needs to be accessible by the client's browser.
    # Gradio serves files from a temporary location. We need to ensure this path is correct.
    # If temp_file_path is absolute, we might need to make it relative or ensure it's served.
    # For Gradio, files in `file_output` are typically served under `/file=...`
    # We assume `temp_file_path` as returned by `gr.Audio` is directly fetchable.
    
    # The audio_output component in Gradio will have a URL like /file=/path/to/temp_file.mp3
    # We need to pass this server-relative path to the JS function.
    # `temp_file_path` is the absolute path on the server.
    # Gradio's `gr.Audio(type="filepath")` returns the absolute path.
    # When this path is set as the value of an `gr.Audio` output, Gradio makes it accessible via a `/file=` URL.
    # The JS in `head.html` will fetch this URL.

    # Construct the web-accessible URL for the temporary file
    # Gradio serves files from gr.Audio(type="filepath") via /file=<path>
    # Ensure the path is properly URL encoded if it contains special characters, though Gradio might handle this.
    # For simplicity, we'll assume basic paths for now. If issues persist, URL encoding might be needed.
    # gradio_file_url = f"/file={temp_file_path}" # Original absolute path approach

    temp_file_path_obj = Path(temp_file_path)
    try:
        # Path.cwd() in the context of the uvicorn server (likely /app in Docker)
        app_root = Path.cwd()
        relative_temp_path = temp_file_path_obj.relative_to(app_root)
        gradio_file_url = f"/file={relative_temp_path}"
        logger.info(f"Constructed relative gradio_file_url: {gradio_file_url}")
    except ValueError:
        # Fallback if relative_to fails (e.g. different drives or not a subpath)
        gradio_file_url = f"/file={temp_file_path}" # Keep the absolute path
        logger.warning(f"Could not make path relative to CWD ('{app_root}'). Using absolute path for gradio_file_url: {gradio_file_url}")


    # The audio_url will now be fetched by JS from a hidden gr.File component
    # We pass the raw temp_file_path to that component.
    # The JSON will just contain a marker or the title to correlate.
    data_to_send = {
        "title": final_podcast_title,
        # "audio_url": gradio_file_url, # REMOVED - JS will get this from hidden gr.File
        "audio_file_component_id": "temp_audio_file_url_holder", # ID of the hidden gr.File
        "transcript": transcript,
        "tts_cost": f"{tts_cost:.2f}" # Added tts_cost, formatted as string
    }
    json_data_string = json.dumps(data_to_send)
    
    logger.debug(f"Returning JSON data for JS trigger (no audio_url, JS will fetch from component): {json_data_string[:200]}...")

    return temp_file_path, transcript, json_data_string, temp_file_path # 4th item for hidden gr.File


# --- Gradio UI Definition ---

allowed_extensions = [
    ".txt", ".pdf", ".docx", ".jpg", ".jpeg", ".png" 
]

examples_dir = Path("examples")
examples = [
    [ # Input method, files, text, url, language, api_key
        "Upload Files", [str(examples_dir / "Intangible cultural heritage item.pdf")], "", "", "English", None
    ],
    [
        "Upload Files", [str(examples_dir / "JUPAS Guide.jpg")], "", "", "Chinese", None
    ],
    [
        "URL", None, "", "https://geographical.co.uk/culture/uncontacted-tribes-around-the-world", "Cantonese", None
    ]
]

def read_file_content(filepath: str, default: str = "") -> str:
    try:
        return Path(filepath).read_text(encoding='utf-8') 
    except FileNotFoundError:
        logger.warning(f"{filepath} not found, using default content.")
        return default
    except Exception as e:
         logger.error(f"Error reading file {filepath}: {e}. Using default.")
         return default


description_md = read_file_content("description.md", "Generate a podcast from text, documents, or a URL.")
footer_md = read_file_content("footer.md", "")
head_html = read_file_content("head.html", "")


with gr.Blocks(theme="ocean", title="Mr.🆖 PodcastAI 🎙️🎧") as demo: # Reverted allowed_paths
    gr.Markdown(description_md)

    with gr.Row():
        input_method_radio = gr.Radio(
            ["Upload Files", "Enter Text", "URL"], # Added "URL"
            label="📁 Sources",
            value="Upload Files"
        )

    with gr.Group(visible=True) as file_upload_group:
        file_input = gr.Files(
            label="Upload TXT, PDF, DOCX, or Image Files",
            file_types=allowed_extensions,
            file_count="multiple",
        )

    with gr.Group(visible=False) as text_input_group: 
        text_input = gr.Textbox(
            label="✍️ Enter Text",
            lines=10,
            placeholder="Paste or type your text here..."
        )
    
    with gr.Group(visible=False) as url_input_group: # New URL input group
        url_input_field = gr.Textbox( # Renamed to avoid conflict if needed later
            label="🔗 Enter URL",
            lines=1,
            placeholder="https://example.com/article"
        )

    lang_input = gr.Radio(
            label="🌐 Podcast Language",
            choices=["English", "Chinese", "Cantonese"],
            value="English",
        )

    API_KEY_URL = "https://api.mr5ai.com"
    with gr.Accordion("⚙️ Advanced Settings", open=False):
        gr.Markdown(
            f"💡 Get your Mr.🆖 AI Hub API Key [here]({API_KEY_URL})"
        )
        api_key_input = gr.Textbox(
                label="Mr.🆖 AI Hub API Key",
                type="password",
                placeholder="sk-xxx",
                elem_id="mr_ng_ai_hub_api_key_input"
        )

    submit_button = gr.Button("✨ Generate Podcast", variant="primary")

    with gr.Column():
        audio_output = gr.Audio(label="Podcast Audio", type="filepath", elem_id="podcast_audio_player") # Keep existing elem_id
        transcript_output = gr.Textbox(label="📃 Transcript", lines=15, show_copy_button=True, autoscroll=False, elem_id="podcast_transcript_display") # Keep existing elem_id

    with gr.Accordion("📜 History (Stored in your browser)", open=False): # Keep existing Accordion
        # This HTML component will be populated by JavaScript from head.html
        podcast_history_display = gr.HTML("<ul id='podcastHistoryList' style='list-style-type: none; padding: 0;'><li>Loading history...</li></ul>")
        # Hidden Textbox component to pass JSON data to JavaScript
        js_trigger_data_textbox = gr.Textbox(label="JS Trigger Data", visible=False, elem_id="js_trigger_data_textbox")
        # Hidden File component to get a Gradio-served URL for the audio
        temp_audio_file_output_for_url = gr.File(label="Temp Audio File URL Holder", visible=False, elem_id="temp_audio_file_url_holder")


    def switch_input_method(choice):
        """Updates visibility and clears the inactive input fields."""
        is_upload = choice == "Upload Files"
        is_text = choice == "Enter Text"
        is_url = choice == "URL" # New condition

        # Determine visibility updates
        file_vis = is_upload
        text_vis = is_text
        url_vis = is_url # New visibility

        # Determine value updates (clear hidden fields)
        # gr.update() means no change to value
        file_val_update = gr.update(value=None) if not is_upload else gr.update()
        text_val_update = gr.update(value="") if not is_text else gr.update()
        url_val_update = gr.update(value="") if not is_url else gr.update() # New value update

        return {
            file_upload_group: gr.update(visible=file_vis),
            text_input_group: gr.update(visible=text_vis),
            url_input_group: gr.update(visible=url_vis), # Update URL group visibility
            file_input: file_val_update,
            text_input: text_val_update,
            url_input_field: url_val_update, # Update URL field value
        }

    input_method_radio.change(
        fn=switch_input_method,
        inputs=input_method_radio,
        outputs=[
            file_upload_group, 
            text_input_group, 
            url_input_group, # Add url_input_group to outputs
            file_input, 
            text_input,
            url_input_field  # Add url_input_field to outputs
        ]
    )

    submit_button.click(
        fn=generate_audio,
        inputs=[ # Order must match generate_audio parameters
            input_method_radio,
            file_input,
            text_input,
            url_input_field, # Added url_input_field
            lang_input,
            api_key_input
        ],
        outputs=[audio_output, transcript_output, js_trigger_data_textbox, temp_audio_file_output_for_url], # Added temp_audio_file_output_for_url
        api_name="generate_podcast"
    )

    gr.Examples(
        examples=examples,
        inputs=[ # Ensure order matches generate_audio parameters for examples
            input_method_radio, 
            file_input, 
            text_input, 
            url_input_field, # Added url_input_field
            lang_input, 
            api_key_input
        ],
        # Examples won't trigger the history save directly unless we adapt the example fn or outputs
        # For now, history save is only for manual generation.
        outputs=[audio_output, transcript_output, js_trigger_data_textbox, temp_audio_file_output_for_url], # Added temp_audio_file_output_for_url
        fn=generate_audio,
        cache_examples=True,
        run_on_click=True,
        label="Examples (Click for Demo)"
    )

    gr.Markdown(footer_md)
    demo.head = (os.getenv("HEAD", "") or "") + head_html

# --- App Setup & Launch ---

demo = demo.queue(
    max_size=20,
    default_concurrency_limit=5, 
)

app = gr.mount_gradio_app(app, demo, path="/")

if __name__ == "__main__":
    examples_dir.mkdir(exist_ok=True)
    example_files = [
        "Intangible cultural heritage item.pdf",
        "JUPAS Guide.jpg"
    ]
    for fname in example_files:
        fpath = examples_dir / fname
        if not fpath.is_file():
            logger.warning(f"Example file {fpath} not found. Creating empty placeholder.")
            try:
                fpath.touch()
            except OSError as e:
                logger.error(f"Failed to create placeholder file {fpath}: {e}")

    os.makedirs("./gradio_cached_files/tmp/", exist_ok=True)

    logger.info("Starting Gradio application via Uvicorn...")
    import uvicorn
    uvicorn.run(app, host="0.0.0.0", port=8000)<|MERGE_RESOLUTION|>--- conflicted
+++ resolved
@@ -27,33 +27,11 @@
 from bs4 import BeautifulSoup # Added for HTML parsing
 import pytz
 
-<<<<<<< HEAD
-MINIMAX_CANTONESE_VOICE_MAPPINGS = {
-    "female-1": "English_captivating_female1",
-    "male-1": "English_magnetic_voiced_man",
-    "female-2": "English_AnimeCharacter",
-    "male-2": "English_Comedian",
-}
-
-MINIMAX_ENGLISH_VOICE_MAPPINGS = {
-    "female-1": "English_captivating_female1",
-    "male-1": "English_Magnetic_Male_2",
-    "female-2": "English_Steady_Female_5",
-    "male-2": "English_magnetic_voiced_man",
-}
-
-MINIMAX_CHINESE_VOICE_MAPPINGS = {
-    "female-1": "Arrogant_Miss",
-    "male-1": "Chinese (Mandarin)_Gentleman",
-    "female-2": "Chinese (Mandarin)_Warm-HeartedAunt",
-    "male-2": "Chinese (Mandarin)_Lyrical_Voice",
-=======
 OPENAI_VOICE_MAPPINGS = {
     "female-1": "nova",
     "male-1": "alloy",
     "female-2": "shimmer",
     "male-2": "echo",
->>>>>>> b20fac64
 }
 
 if sentry_dsn := os.getenv("SENTRY_DSN"):
@@ -68,24 +46,10 @@
     speaker: Literal["female-1", "male-1", "female-2", "male-2"]
 
     def voice(self, language: str = "English"): # Add language parameter, remove @property
-<<<<<<< HEAD
-        if language == "English":
-            return MINIMAX_ENGLISH_VOICE_MAPPINGS[self.speaker]
-        if language == "Chinese":
-            return MINIMAX_CHINESE_VOICE_MAPPINGS[self.speaker]
-        if language == "Cantonese":
-            return MINIMAX_CANTONESE_VOICE_MAPPINGS[self.speaker]
-        # If language is not one of the above, this will implicitly return None or raise KeyError
-        # depending on whether self.speaker exists in a non-existent map.
-        # This path should ideally not be reached with current UI constraints.
-        logger.error(f"Unsupported language '{language}' encountered in DialogueItem.voice(). Falling back to MiniMax English voices as a default, but this indicates an issue.")
-        return MINIMAX_ENGLISH_VOICE_MAPPINGS[self.speaker] # Defaulting to English if language is unexpected
-=======
         # Always use OPENAI_VOICE_MAPPINGS.
         # one-api will be responsible for mapping these voice IDs (e.g., "nova")
         # and the 'language' from the payload to the correct downstream provider voice.
         return OPENAI_VOICE_MAPPINGS[self.speaker]
->>>>>>> b20fac64
 
 
 class Dialogue(BaseModel):
@@ -93,46 +57,6 @@
     dialogue: List[DialogueItem]
 
 
-<<<<<<< HEAD
-# Add retry mechanism to MiniMax TTS calls
-@retry(stop=stop_after_attempt(3), wait=wait_exponential(multiplier=1, min=2, max=10), retry=retry_if_exception_type(Exception))
-def get_mp3_minimax(text: str, voice: str, language: str, group_id: str = None, api_key: str = None) -> bytes:
-    """Generates MP3 audio for the given text using MiniMax TTS, with retries."""
-    resolved_group_id = group_id or os.getenv("MINIMAX_GROUP_ID")
-    resolved_api_key = api_key or os.getenv("MINIMAX_API_KEY")
-
-    if not resolved_group_id or not resolved_api_key:
-        logger.error("MiniMax Group ID or API Key not configured.")
-        raise ValueError("MiniMax Group ID or API Key not configured.")
-
-    url = f"https://api.minimax.io/v1/t2a_v2?GroupId={resolved_group_id}"
-
-    language_boost_map = {
-        "English": "English",
-        "Chinese": "Chinese",
-        "Cantonese": "Chinese,Yue"
-    }
-    language_boost_value = language_boost_map.get(language, "English") # Default to English if language not in map
-
-    payload = json.dumps({
-      "model":"speech-02-turbo",
-      "text": text,
-      "stream": False,
-      "voice_setting":{
-        "voice_id": voice,
-        "speed": 1,
-        "vol": 2,
-        "pitch": 0
-      },
-      "audio_setting":{
-        "sample_rate": 16000,
-        "bitrate": 128000,
-        "format": "mp3",
-        "channel": 1
-      },
-      "language_boost": language_boost_value
-    })
-=======
 # Add retry mechanism to TTS calls for resilience
 @retry(stop=stop_after_attempt(3), wait=wait_exponential(multiplier=1, min=2, max=10), retry=retry_if_exception_type(Exception))
 def get_mp3(text: str, voice: str, api_key: str = None, language_selection: str = "English") -> bytes:
@@ -157,7 +81,6 @@
     # Assumes one-api exposes an OpenAI-compatible speech endpoint at /v1/audio/speech
     speech_endpoint_url = f"{base_url.rstrip('/')}/audio/speech"
 
->>>>>>> b20fac64
     headers = {
         "Authorization": f"Bearer {effective_api_key}",
         "Content-Type": "application/json"
@@ -376,27 +299,12 @@
     """Generates podcast audio from uploaded files, direct text input, or URL."""
     start_time = time.time()
     
-<<<<<<< HEAD
-    # API Key Check
-    # MiniMax keys are required for all currently supported TTS languages
-    if language in ["English", "Chinese", "Cantonese"]:
-        if not (minimax_group_id and minimax_api_key):
-            logger.error(f"MINIMAX_GROUP_ID and MINIMAX_API_KEY must be set as environment variables for {language} TTS.")
-            raise gr.Error(f"MiniMax Group ID and API Key are required for {language} TTS. Please set them as environment variables (MINIMAX_GROUP_ID, MINIMAX_API_KEY).")
-    
-    # OpenAI API key is needed for dialogue generation and vision, regardless of TTS choice.
-    if not (openai_api_key or os.getenv("OPENAI_API_KEY")):
-        raise gr.Error("Mr.🆖 AI Hub API Key is required. Please provide it in Advanced Settings.")
-
-    # Resolve OpenAI API key and Base URL once (used for dialogue generation)
-=======
     # API Key Check - one-api (at OPENAI_BASE_URL via resolved_openai_api_key) handles all TTS routing.
     # It needs its own API key (OPENAI_API_KEY or the one from UI input).
     if not (openai_api_key or os.getenv("OPENAI_API_KEY")): # Check if any source provides the key for one-api
         raise gr.Error("Mr.🆖 AI Hub API Key is required.")
 
     # Resolve OpenAI API key and Base URL once (used for dialogue and audio generation)
->>>>>>> b20fac64
     resolved_openai_api_key = openai_api_key or os.getenv("OPENAI_API_KEY")
     resolved_openai_base_url = os.getenv("OPENAI_BASE_URL")
     
@@ -511,11 +419,7 @@
 
     @retry(stop=stop_after_attempt(3), wait=wait_exponential(multiplier=1, min=4, max=15), retry=retry_if_exception_type(ValidationError))
     @llm(
-<<<<<<< HEAD
-        model="openai/mr5-podcast-ai", # This LLM call might still use OpenAI-compatible endpoint
-=======
         model="gpt-4.1-mini", # This LLM call might still use OpenAI
->>>>>>> b20fac64
         api_key=resolved_openai_api_key, # Dialogue generation still uses OpenAI key
         base_url=resolved_openai_base_url,
         temperature=0.5,
@@ -593,17 +497,6 @@
 
     with cf.ThreadPoolExecutor(max_workers=10) as executor:
         future_to_index = {}
-<<<<<<< HEAD
-        if language in ["English", "Chinese", "Cantonese"]: # All these now use MiniMax
-            if not (minimax_group_id and minimax_api_key): # Check again before submitting tasks
-                 raise gr.Error(f"MiniMax Group ID and API Key environment variables (MINIMAX_GROUP_ID, MINIMAX_API_KEY) are required for {language} TTS generation but not found.")
-            future_to_index = {
-                executor.submit(get_mp3_minimax, line.text, line.voice(language), language): i # Pass language to get_mp3_minimax
-                for i, line in enumerate(llm_output.dialogue) if line.text.strip()
-            }
-        # The 'else' block for OpenAI TTS has been removed as all current languages use MiniMax.
-        # If new languages are added that don't use MiniMax, this section would need to be revisited.
-=======
         # The comprehensive API key check for resolved_openai_api_key (used by get_mp3 for one-api)
         # was done at the beginning of the generate_audio function.
         # If that check passed, we can proceed.
@@ -611,7 +504,6 @@
             executor.submit(get_mp3, line.text, line.voice(language), resolved_openai_api_key, language): i # Pass UI 'language' as 'language_selection'
             for i, line in enumerate(llm_output.dialogue) if line.text.strip()
         }
->>>>>>> b20fac64
         
         for line in llm_output.dialogue:
             if line.text.strip():
@@ -701,17 +593,12 @@
         logger.warning(f"Error during old temp file cleanup: {e}")
 
     total_duration = time.time() - start_time
-<<<<<<< HEAD
-    tts_cost = (characters / 1_000_000) * 60
-    if language in ["Chinese", "Cantonese"]:
-=======
     tts_cost = (characters / 1_000_000) * 15
     if language in ["Cantonese"]:
         tts_cost *= 8
         gr.Info(f"🎉 Podcast generation complete! Total time: {total_duration:.2f} seconds.")
         gr.Info(f"💸 This podcast generation costs US${tts_cost:.2f}.")
     elif language in ["Chinese"]:
->>>>>>> b20fac64
         tts_cost *= 2
         gr.Info(f"🎉 Podcast generation complete! Total time: {total_duration:.2f} seconds.")
         gr.Info(f"💸 This podcast generation costs US${tts_cost:.2f}.")
